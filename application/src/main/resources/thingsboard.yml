--- conflicted
+++ resolved
@@ -189,16 +189,6 @@
 updates:
   # Enable/disable updates checking.
   enabled: "${UPDATES_ENABLED:true}"
-<<<<<<< HEAD
-
-# SQL DAO Configuration
-sql:
-  enabled: "${SQL_ENABLED:false}"
-  datasource:
-    url: "${SQL_DATASOURCE_URL:jdbc:postgresql://localhost:5432/thingsboard}"
-    username: "${SQL_DATASOURCE_USERNAME:postgres}"
-    password: "${SQL_DATASOURCE_PASSWORD:postgres}"
-=======
   
   # spring CORS configuration
 spring.mvc.cors:
@@ -221,4 +211,11 @@
          allowed-headers: "*"
          max-age: "1800"
          allow-credentials: "true"
->>>>>>> 96dad362
+         
+# SQL DAO Configuration
+sql:
+  enabled: "${SQL_ENABLED:false}"
+  datasource:
+    url: "${SQL_DATASOURCE_URL:jdbc:postgresql://localhost:5432/thingsboard}"
+    username: "${SQL_DATASOURCE_USERNAME:postgres}"
+    password: "${SQL_DATASOURCE_PASSWORD:postgres}"         