--- conflicted
+++ resolved
@@ -33,12 +33,7 @@
     public static CustomSqlUnit sqlUnit = new CustomSqlUnit(
             Arrays.asList("sql/schema.sql", "sql/system-data.sql"),
             "sql/drop-all-tables.sql",
-<<<<<<< HEAD
-            "sql-test.properties"
-    );
-=======
             "sql-test.properties");
->>>>>>> f274c72f
 
 
 }