--- conflicted
+++ resolved
@@ -37,16 +37,10 @@
         type = ComponentType.EXTERNAL,
         name = "send email",
         configClazz = TbSendEmailNodeConfiguration.class,
-<<<<<<< HEAD
-        nodeDescription = "Sends message using configured Mail Server.",
+        nodeDescription = "Sends email message via SMTP server.",
         nodeDetails = "Expects messages with <b>SEND_EMAIL</b> type. Node works only with messages that " +
                 " where created using <code>to Email</code> transformation Node, please connect this Node " +
                 "with <code>to Email</code> Node using <code>Successful</code> chain.",
-=======
-        nodeDescription = "Sends email message via SMTP server",
-        nodeDetails = "Expects messages with 'SEND_EMAIL' message type, usually processed by 'to email' node. " +
-                "Will send email message via configured SMTP server.",
->>>>>>> 42302629
         uiResources = {"static/rulenode/rulenode-core-config.js"},
         configDirective = "tbActionNodeSendEmailConfig",
         icon = "send"
