#
# Copyright © 2016 The Thingsboard Authors
#
# Licensed under the Apache License, Version 2.0 (the "License");
# you may not use this file except in compliance with the License.
# You may obtain a copy of the License at
#
#     http://www.apache.org/licenses/LICENSE-2.0
#
# Unless required by applicable law or agreed to in writing, software
# distributed under the License is distributed on an "AS IS" BASIS,
# WITHOUT WARRANTIES OR CONDITIONS OF ANY KIND, either express or implied.
# See the License for the specific language governing permissions and
# limitations under the License.
#

version: '2'

services:
  thingsboard:
    image: "thingsboard/application:1.0.1"
    ports:
      - "8080:8080"
      - "1883:1883"
      - "5683:5683"
    env_file:
      - thingsboard.env
    entrypoint: ./run_thingsboard.sh
  thingsboard-db-schema:
<<<<<<< HEAD
    image: "thingsboard/thingsboard-db-schema:1.0"
=======
    image: "thingsboard/thingsboard-db-schema:1.0.1"
>>>>>>> 7a8cc68f
    env_file:
      - thingsboard-db-schema.env
    entrypoint: ./install_schema.sh
  db:
    image: "cassandra:3.9"
    volumes:
      - "${CASSANDRA_DATA_DIR}:/var/lib/cassandra"
  zk:
    image: "zookeeper:3.4.9"
    restart: always<|MERGE_RESOLUTION|>--- conflicted
+++ resolved
@@ -27,11 +27,7 @@
       - thingsboard.env
     entrypoint: ./run_thingsboard.sh
   thingsboard-db-schema:
-<<<<<<< HEAD
-    image: "thingsboard/thingsboard-db-schema:1.0"
-=======
     image: "thingsboard/thingsboard-db-schema:1.0.1"
->>>>>>> 7a8cc68f
     env_file:
       - thingsboard-db-schema.env
     entrypoint: ./install_schema.sh
