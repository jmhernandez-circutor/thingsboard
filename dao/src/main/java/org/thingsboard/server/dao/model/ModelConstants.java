/**
 * Copyright © 2016-2017 The Thingsboard Authors
 *
 * Licensed under the Apache License, Version 2.0 (the "License");
 * you may not use this file except in compliance with the License.
 * You may obtain a copy of the License at
 *
 *     http://www.apache.org/licenses/LICENSE-2.0
 *
 * Unless required by applicable law or agreed to in writing, software
 * distributed under the License is distributed on an "AS IS" BASIS,
 * WITHOUT WARRANTIES OR CONDITIONS OF ANY KIND, either express or implied.
 * See the License for the specific language governing permissions and
 * limitations under the License.
 */
package org.thingsboard.server.dao.model;

import java.util.UUID;

import com.datastax.driver.core.utils.UUIDs;
import org.apache.commons.lang3.ArrayUtils;
import org.thingsboard.server.common.data.kv.Aggregation;

public class ModelConstants {

    private ModelConstants() {
    }

    public static UUID NULL_UUID = UUIDs.startOf(0);

    /**
     * Generic constants.
     */
    public static final String ID_PROPERTY = "id";
    public static final String USER_ID_PROPERTY = "user_id";
    public static final String TENTANT_ID_PROPERTY = "tenant_id";
    public static final String CUSTOMER_ID_PROPERTY = "customer_id";
    public static final String DEVICE_ID_PROPERTY = "device_id";
    public static final String TITLE_PROPERTY = "title";
    public static final String ALIAS_PROPERTY = "alias";
    public static final String SEARCH_TEXT_PROPERTY = "search_text";
    public static final String ADDITIONAL_INFO_PROPERTY = "additional_info";

    /**
     * Cassandra user constants.
     */
    public static final String USER_COLUMN_FAMILY_NAME = "user";
    public static final String USER_TENANT_ID_PROPERTY = TENTANT_ID_PROPERTY;
    public static final String USER_CUSTOMER_ID_PROPERTY = CUSTOMER_ID_PROPERTY;
    public static final String USER_EMAIL_PROPERTY = "email";
    public static final String USER_AUTHORITY_PROPERTY = "authority";
    public static final String USER_FIRST_NAME_PROPERTY = "first_name";
    public static final String USER_LAST_NAME_PROPERTY = "last_name";
    public static final String USER_ADDITIONAL_INFO_PROPERTY = ADDITIONAL_INFO_PROPERTY;

    public static final String USER_BY_EMAIL_COLUMN_FAMILY_NAME = "user_by_email";
    public static final String USER_BY_TENANT_AND_SEARCH_TEXT_COLUMN_FAMILY_NAME = "user_by_tenant_and_search_text";
    public static final String USER_BY_CUSTOMER_AND_SEARCH_TEXT_COLUMN_FAMILY_NAME = "user_by_customer_and_search_text";

    /**
     * Cassandra user_credentials constants.
     */
    public static final String USER_CREDENTIALS_COLUMN_FAMILY_NAME = "user_credentials";
    public static final String USER_CREDENTIALS_USER_ID_PROPERTY = USER_ID_PROPERTY;
    public static final String USER_CREDENTIALS_ENABLED_PROPERTY = "enabled";
    public static final String USER_CREDENTIALS_PASSWORD_PROPERTY = "password";
    public static final String USER_CREDENTIALS_ACTIVATE_TOKEN_PROPERTY = "activate_token";
    public static final String USER_CREDENTIALS_RESET_TOKEN_PROPERTY = "reset_token";

    public static final String USER_CREDENTIALS_BY_USER_COLUMN_FAMILY_NAME = "user_credentials_by_user";
    public static final String USER_CREDENTIALS_BY_ACTIVATE_TOKEN_COLUMN_FAMILY_NAME = "user_credentials_by_activate_token";
    public static final String USER_CREDENTIALS_BY_RESET_TOKEN_COLUMN_FAMILY_NAME = "user_credentials_by_reset_token";

    /**
     * Cassandra admin_settings constants.
     */
    public static final String ADMIN_SETTINGS_COLUMN_FAMILY_NAME = "admin_settings";
    public static final String ADMIN_SETTINGS_KEY_PROPERTY = "key";
    public static final String ADMIN_SETTINGS_JSON_VALUE_PROPERTY = "json_value";

    public static final String ADMIN_SETTINGS_BY_KEY_COLUMN_FAMILY_NAME = "admin_settings_by_key";

    /**
     * Cassandra contact constants.
     */
    public static final String COUNTRY_PROPERTY = "country";
    public static final String STATE_PROPERTY = "state";
    public static final String CITY_PROPERTY = "city";
    public static final String ADDRESS_PROPERTY = "address";
    public static final String ADDRESS2_PROPERTY = "address2";
    public static final String ZIP_PROPERTY = "zip";
    public static final String PHONE_PROPERTY = "phone";
    public static final String EMAIL_PROPERTY = "email";

    /**
     * Cassandra tenant constants.
     */
    public static final String TENANT_COLUMN_FAMILY_NAME = "tenant";
    public static final String TENANT_TITLE_PROPERTY = TITLE_PROPERTY;
    public static final String TENANT_REGION_PROPERTY = "region";
    public static final String TENANT_ADDITIONAL_INFO_PROPERTY = ADDITIONAL_INFO_PROPERTY;

    public static final String TENANT_BY_REGION_AND_SEARCH_TEXT_COLUMN_FAMILY_NAME = "tenant_by_region_and_search_text";

    /**
     * Cassandra customer constants.
     */
    public static final String CUSTOMER_COLUMN_FAMILY_NAME = "customer";
    public static final String CUSTOMER_TENANT_ID_PROPERTY = TENTANT_ID_PROPERTY;
    public static final String CUSTOMER_TITLE_PROPERTY = TITLE_PROPERTY;
    public static final String CUSTOMER_ADDITIONAL_INFO_PROPERTY = ADDITIONAL_INFO_PROPERTY;

    public static final String CUSTOMER_BY_TENANT_AND_SEARCH_TEXT_COLUMN_FAMILY_NAME = "customer_by_tenant_and_search_text";
    public static final String CUSTOMER_BY_TENANT_AND_TITLE_VIEW_NAME = "customer_by_tenant_and_title";

    /**
     * Cassandra device constants.
     */
    public static final String DEVICE_COLUMN_FAMILY_NAME = "device";
    public static final String DEVICE_TENANT_ID_PROPERTY = TENTANT_ID_PROPERTY;
    public static final String DEVICE_CUSTOMER_ID_PROPERTY = CUSTOMER_ID_PROPERTY;
    public static final String DEVICE_NAME_PROPERTY = "name";
    public static final String DEVICE_TYPE_PROPERTY = "type";
    public static final String DEVICE_ADDITIONAL_INFO_PROPERTY = ADDITIONAL_INFO_PROPERTY;

    public static final String DEVICE_BY_TENANT_AND_SEARCH_TEXT_COLUMN_FAMILY_NAME = "device_by_tenant_and_search_text";
    public static final String DEVICE_BY_CUSTOMER_AND_SEARCH_TEXT_COLUMN_FAMILY_NAME = "device_by_customer_and_search_text";
    public static final String DEVICE_BY_TENANT_AND_NAME_VIEW_NAME = "device_by_tenant_and_name";

    /**
     * Cassandra asset constants.
     */
    public static final String ASSET_COLUMN_FAMILY_NAME = "asset";
    public static final String ASSET_TENANT_ID_PROPERTY = TENTANT_ID_PROPERTY;
    public static final String ASSET_CUSTOMER_ID_PROPERTY = CUSTOMER_ID_PROPERTY;
    public static final String ASSET_NAME_PROPERTY = "name";
    public static final String ASSET_TYPE_PROPERTY = "type";
    public static final String ASSET_ADDITIONAL_INFO_PROPERTY = ADDITIONAL_INFO_PROPERTY;

    public static final String ASSET_BY_TENANT_AND_SEARCH_TEXT_COLUMN_FAMILY_NAME = "asset_by_tenant_and_search_text";
    public static final String ASSET_BY_CUSTOMER_AND_SEARCH_TEXT_COLUMN_FAMILY_NAME = "asset_by_customer_and_search_text";
    public static final String ASSET_BY_TENANT_AND_NAME_VIEW_NAME = "asset_by_tenant_and_name";

    /**
<<<<<<< HEAD
     * Cassandra alarm constants.
     */
    public static final String ALARM_COLUMN_FAMILY_NAME = "alarm";
    public static final String ALARM_TENANT_ID_PROPERTY = TENTANT_ID_PROPERTY;
    public static final String ALARM_TYPE_PROPERTY = "type";
    public static final String ALARM_DETAILS_PROPERTY = "details";
    public static final String ALARM_ORIGINATOR_ID_PROPERTY = "originator_id";
    public static final String ALARM_ORIGINATOR_TYPE_PROPERTY = "originator_type";
    public static final String ALARM_SEVERITY_PROPERTY = "severity";
    public static final String ALARM_STATUS_PROPERTY = "status";
    public static final String ALARM_START_TS_PROPERTY = "start_ts";
    public static final String ALARM_END_TS_PROPERTY = "end_ts";
    public static final String ALARM_ACK_TS_PROPERTY = "ack_ts";
    public static final String ALARM_CLEAR_TS_PROPERTY = "clear_ts";
    public static final String ALARM_PROPAGATE_PROPERTY = "propagate";

    public static final String ALARM_BY_ID_VIEW_NAME = "alarm_by_id";

    /**
=======
>>>>>>> 0f85e164
     * Cassandra entity relation constants.
     */
    public static final String RELATION_COLUMN_FAMILY_NAME = "relation";
    public static final String RELATION_FROM_ID_PROPERTY = "from_id";
    public static final String RELATION_FROM_TYPE_PROPERTY = "from_type";
    public static final String RELATION_TO_ID_PROPERTY = "to_id";
    public static final String RELATION_TO_TYPE_PROPERTY = "to_type";
    public static final String RELATION_TYPE_PROPERTY = "relation_type";

    public static final String RELATION_REVERSE_VIEW_NAME = "reverse_relation";


    /**
     * Cassandra device_credentials constants.
     */
    public static final String DEVICE_CREDENTIALS_COLUMN_FAMILY_NAME = "device_credentials";
    public static final String DEVICE_CREDENTIALS_DEVICE_ID_PROPERTY = DEVICE_ID_PROPERTY;
    public static final String DEVICE_CREDENTIALS_CREDENTIALS_TYPE_PROPERTY = "credentials_type";
    public static final String DEVICE_CREDENTIALS_CREDENTIALS_ID_PROPERTY = "credentials_id";
    public static final String DEVICE_CREDENTIALS_CREDENTIALS_VALUE_PROPERTY = "credentials_value";

    public static final String DEVICE_CREDENTIALS_BY_DEVICE_COLUMN_FAMILY_NAME = "device_credentials_by_device";
    public static final String DEVICE_CREDENTIALS_BY_CREDENTIALS_ID_COLUMN_FAMILY_NAME = "device_credentials_by_credentials_id";

    /**
     * Cassandra widgets_bundle constants.
     */
    public static final String WIDGETS_BUNDLE_COLUMN_FAMILY_NAME = "widgets_bundle";
    public static final String WIDGETS_BUNDLE_TENANT_ID_PROPERTY = TENTANT_ID_PROPERTY;
    public static final String WIDGETS_BUNDLE_ALIAS_PROPERTY = ALIAS_PROPERTY;
    public static final String WIDGETS_BUNDLE_TITLE_PROPERTY = TITLE_PROPERTY;
    public static final String WIDGETS_BUNDLE_IMAGE_PROPERTY = "image";

    public static final String WIDGETS_BUNDLE_BY_TENANT_AND_SEARCH_TEXT_COLUMN_FAMILY_NAME = "widgets_bundle_by_tenant_and_search_text";
    public static final String WIDGETS_BUNDLE_BY_TENANT_AND_ALIAS_COLUMN_FAMILY_NAME = "widgets_bundle_by_tenant_and_alias";

    /**
     * Cassandra widget_type constants.
     */
    public static final String WIDGET_TYPE_COLUMN_FAMILY_NAME = "widget_type";
    public static final String WIDGET_TYPE_TENANT_ID_PROPERTY = TENTANT_ID_PROPERTY;
    public static final String WIDGET_TYPE_BUNDLE_ALIAS_PROPERTY = "bundle_alias";
    public static final String WIDGET_TYPE_ALIAS_PROPERTY = ALIAS_PROPERTY;
    public static final String WIDGET_TYPE_NAME_PROPERTY = "name";
    public static final String WIDGET_TYPE_DESCRIPTOR_PROPERTY = "descriptor";

    public static final String WIDGET_TYPE_BY_TENANT_AND_ALIASES_COLUMN_FAMILY_NAME = "widget_type_by_tenant_and_aliases";

    /**
     * Cassandra dashboard constants.
     */
    public static final String DASHBOARD_COLUMN_FAMILY_NAME = "dashboard";
    public static final String DASHBOARD_TENANT_ID_PROPERTY = TENTANT_ID_PROPERTY;
    public static final String DASHBOARD_CUSTOMER_ID_PROPERTY = CUSTOMER_ID_PROPERTY;
    public static final String DASHBOARD_TITLE_PROPERTY = TITLE_PROPERTY;
    public static final String DASHBOARD_CONFIGURATION_PROPERTY = "configuration";

    public static final String DASHBOARD_BY_TENANT_AND_SEARCH_TEXT_COLUMN_FAMILY_NAME = "dashboard_by_tenant_and_search_text";
    public static final String DASHBOARD_BY_CUSTOMER_AND_SEARCH_TEXT_COLUMN_FAMILY_NAME = "dashboard_by_customer_and_search_text";


    /**
     * Cassandra plugin metadata constants.
     */
    public static final String PLUGIN_COLUMN_FAMILY_NAME = "plugin";
    public static final String PLUGIN_TENANT_ID_PROPERTY = TENTANT_ID_PROPERTY;
    public static final String PLUGIN_NAME_PROPERTY = "name";
    public static final String PLUGIN_API_TOKEN_PROPERTY = "api_token";
    public static final String PLUGIN_CLASS_PROPERTY = "plugin_class";
    public static final String PLUGIN_ACCESS_PROPERTY = "public_access";
    public static final String PLUGIN_STATE_PROPERTY = "state";
    public static final String PLUGIN_CONFIGURATION_PROPERTY = "configuration";

    public static final String PLUGIN_BY_API_TOKEN_COLUMN_FAMILY_NAME = "plugin_by_api_token";
    public static final String PLUGIN_BY_TENANT_AND_SEARCH_TEXT_COLUMN_FAMILY_NAME = "plugin_by_tenant_and_search_text";

    /**
     * Cassandra plugin component metadata constants.
     */
    public static final String COMPONENT_DESCRIPTOR_COLUMN_FAMILY_NAME = "component_descriptor";
    public static final String COMPONENT_DESCRIPTOR_TYPE_PROPERTY = "type";
    public static final String COMPONENT_DESCRIPTOR_SCOPE_PROPERTY = "scope";
    public static final String COMPONENT_DESCRIPTOR_NAME_PROPERTY = "name";
    public static final String COMPONENT_DESCRIPTOR_CLASS_PROPERTY = "clazz";
    public static final String COMPONENT_DESCRIPTOR_CONFIGURATION_DESCRIPTOR_PROPERTY = "configuration_descriptor";
    public static final String COMPONENT_DESCRIPTOR_ACTIONS_PROPERTY = "actions";

    public static final String COMPONENT_DESCRIPTOR_BY_TYPE_AND_SEARCH_TEXT_COLUMN_FAMILY_NAME = "component_desc_by_type_search_text";
    public static final String COMPONENT_DESCRIPTOR_BY_SCOPE_TYPE_AND_SEARCH_TEXT_COLUMN_FAMILY_NAME = "component_desc_by_scope_type_search_text";
    public static final String COMPONENT_DESCRIPTOR_BY_ID = "component_desc_by_id";

    /**
     * Cassandra rule metadata constants.
     */
    public static final String RULE_COLUMN_FAMILY_NAME = "rule";
    public static final String RULE_TENANT_ID_PROPERTY = TENTANT_ID_PROPERTY;
    public static final String RULE_NAME_PROPERTY = "name";
    public static final String RULE_STATE_PROPERTY = "state";
    public static final String RULE_WEIGHT_PROPERTY = "weight";
    public static final String RULE_PLUGIN_TOKEN_PROPERTY = "plugin_token";
    public static final String RULE_FILTERS = "filters";
    public static final String RULE_PROCESSOR = "processor";
    public static final String RULE_ACTION = "action";

    public static final String RULE_BY_PLUGIN_TOKEN = "rule_by_plugin_token";
    public static final String RULE_BY_TENANT_AND_SEARCH_TEXT_COLUMN_FAMILY_NAME = "rule_by_tenant_and_search_text";

    /**
     * Cassandra event constants.
     */
    public static final String EVENT_COLUMN_FAMILY_NAME = "event";
    public static final String EVENT_TENANT_ID_PROPERTY = TENTANT_ID_PROPERTY;
    public static final String EVENT_TYPE_PROPERTY = "event_type";
    public static final String EVENT_UID_PROPERTY = "event_uid";
    public static final String EVENT_ENTITY_TYPE_PROPERTY = "entity_type";
    public static final String EVENT_ENTITY_ID_PROPERTY = "entity_id";
    public static final String EVENT_BODY_PROPERTY = "body";

    public static final String EVENT_BY_TYPE_AND_ID_VIEW_NAME = "event_by_type_and_id";
    public static final String EVENT_BY_ID_VIEW_NAME = "event_by_id";

    /**
     * Cassandra attributes and timeseries constants.
     */
    public static final String ATTRIBUTES_KV_CF = "attributes_kv_cf";
    public static final String TS_KV_CF = "ts_kv_cf";
    public static final String TS_KV_PARTITIONS_CF = "ts_kv_partitions_cf";
    public static final String TS_KV_LATEST_CF = "ts_kv_latest_cf";


    public static final String ENTITY_TYPE_COLUMN = "entity_type";
    public static final String ENTITY_ID_COLUMN = "entity_id";
    public static final String ATTRIBUTE_TYPE_COLUMN = "attribute_type";
    public static final String ATTRIBUTE_KEY_COLUMN = "attribute_key";
    public static final String LAST_UPDATE_TS_COLUMN = "last_update_ts";

    public static final String PARTITION_COLUMN = "partition";
    public static final String KEY_COLUMN = "key";
    public static final String TS_COLUMN = "ts";

    /**
     * Main names of cassandra key-value columns storage.
     */
    public static final String BOOLEAN_VALUE_COLUMN = "bool_v";
    public static final String STRING_VALUE_COLUMN = "str_v";
    public static final String LONG_VALUE_COLUMN = "long_v";
    public static final String DOUBLE_VALUE_COLUMN = "dbl_v";

    public static final String[] NONE_AGGREGATION_COLUMNS = new String[]{LONG_VALUE_COLUMN, DOUBLE_VALUE_COLUMN, BOOLEAN_VALUE_COLUMN, STRING_VALUE_COLUMN, KEY_COLUMN, TS_COLUMN};

    public static final String[] COUNT_AGGREGATION_COLUMNS = new String[]{count(LONG_VALUE_COLUMN), count(DOUBLE_VALUE_COLUMN), count(BOOLEAN_VALUE_COLUMN), count(STRING_VALUE_COLUMN)};

    public static final String[] MIN_AGGREGATION_COLUMNS = ArrayUtils.addAll(COUNT_AGGREGATION_COLUMNS,
            new String[]{min(LONG_VALUE_COLUMN), min(DOUBLE_VALUE_COLUMN), min(BOOLEAN_VALUE_COLUMN), min(STRING_VALUE_COLUMN)});
    public static final String[] MAX_AGGREGATION_COLUMNS = ArrayUtils.addAll(COUNT_AGGREGATION_COLUMNS,
            new String[]{max(LONG_VALUE_COLUMN), max(DOUBLE_VALUE_COLUMN), max(BOOLEAN_VALUE_COLUMN), max(STRING_VALUE_COLUMN)});
    public static final String[] SUM_AGGREGATION_COLUMNS = ArrayUtils.addAll(COUNT_AGGREGATION_COLUMNS,
            new String[]{sum(LONG_VALUE_COLUMN), sum(DOUBLE_VALUE_COLUMN)});
    public static final String[] AVG_AGGREGATION_COLUMNS = SUM_AGGREGATION_COLUMNS;

    public static String min(String s) {
        return "min(" + s + ")";
    }

    public static String max(String s) {
        return "max(" + s + ")";
    }

    public static String sum(String s) {
        return "sum(" + s + ")";
    }

    public static String count(String s) {
        return "count(" + s + ")";
    }

    public static String[] getFetchColumnNames(Aggregation aggregation) {
        switch (aggregation) {
            case NONE:
                return NONE_AGGREGATION_COLUMNS;
            case MIN:
                return MIN_AGGREGATION_COLUMNS;
            case MAX:
                return MAX_AGGREGATION_COLUMNS;
            case SUM:
                return SUM_AGGREGATION_COLUMNS;
            case COUNT:
                return COUNT_AGGREGATION_COLUMNS;
            case AVG:
                return AVG_AGGREGATION_COLUMNS;
            default:
                throw new RuntimeException("Aggregation type: " + aggregation + " is not supported!");
        }
    }
}<|MERGE_RESOLUTION|>--- conflicted
+++ resolved
@@ -142,7 +142,6 @@
     public static final String ASSET_BY_TENANT_AND_NAME_VIEW_NAME = "asset_by_tenant_and_name";
 
     /**
-<<<<<<< HEAD
      * Cassandra alarm constants.
      */
     public static final String ALARM_COLUMN_FAMILY_NAME = "alarm";
@@ -162,8 +161,6 @@
     public static final String ALARM_BY_ID_VIEW_NAME = "alarm_by_id";
 
     /**
-=======
->>>>>>> 0f85e164
      * Cassandra entity relation constants.
      */
     public static final String RELATION_COLUMN_FAMILY_NAME = "relation";
