/**
 * Copyright © 2016-2017 The Thingsboard Authors
 *
 * Licensed under the Apache License, Version 2.0 (the "License");
 * you may not use this file except in compliance with the License.
 * You may obtain a copy of the License at
 *
 *     http://www.apache.org/licenses/LICENSE-2.0
 *
 * Unless required by applicable law or agreed to in writing, software
 * distributed under the License is distributed on an "AS IS" BASIS,
 * WITHOUT WARRANTIES OR CONDITIONS OF ANY KIND, either express or implied.
 * See the License for the specific language governing permissions and
 * limitations under the License.
 */
@import '../../scss/constants';


.extension-table {

  md-input-container .md-errors-spacer {
    min-height: 0;
  }

  &.tb-data-table table.md-table tbody tr td.tb-action-cell,
  &.tb-data-table table.md-table.md-row-select tbody tr td.tb-action-cell {
    width: 114px;
  }
}

<<<<<<< HEAD
.extension-table {
  .sync-widget {
    max-height: 90px;
    overflow: hidden;
  }
  .toolbar-widget {
    min-height: 39px;
    max-height: 39px;
  }
}

=======
>>>>>>> 5795e7f2

.extension__syncStatus--black {
  color: #000000!important;
}
.extension__syncStatus--green {
  color: #228634!important;
}
.extension__syncStatus--red {
  color: #862222!important;
}<|MERGE_RESOLUTION|>--- conflicted
+++ resolved
@@ -22,14 +22,10 @@
     min-height: 0;
   }
 
-  &.tb-data-table table.md-table tbody tr td.tb-action-cell,
+  /*&.tb-data-table table.md-table tbody tr td.tb-action-cell,
   &.tb-data-table table.md-table.md-row-select tbody tr td.tb-action-cell {
     width: 114px;
-  }
-}
-
-<<<<<<< HEAD
-.extension-table {
+  }*/
   .sync-widget {
     max-height: 90px;
     overflow: hidden;
@@ -40,9 +36,6 @@
   }
 }
 
-=======
->>>>>>> 5795e7f2
-
 .extension__syncStatus--black {
   color: #000000!important;
 }
