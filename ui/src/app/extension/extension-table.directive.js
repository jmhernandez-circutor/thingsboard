--- conflicted
+++ resolved
@@ -35,12 +35,9 @@
         bindToController: {
             entityId: '=',
             entityType: '@',
-<<<<<<< HEAD
             inWidget: '@?',
-            ctx: '=?'
-=======
+            ctx: '=?',
             entityName: '='
->>>>>>> 5795e7f2
         },
         controller: ExtensionTableController,
         controllerAs: 'vm',
@@ -124,6 +121,16 @@
     $scope.$on("addExtension", function($event, source) {
         if(source.entityId == vm.entityId) {
             addExtension();
+        }
+    });
+    $scope.$on("exportExtensions", function($event, source) {
+        if(source.entityId == vm.entityId) {
+            vm.exportExtensions(source.entityName);
+        }
+    });
+    $scope.$on("importExtensions", function($event, source) {
+        if(source.entityId == vm.entityId) {
+            vm.importExtensions();
         }
     });
 
@@ -369,20 +376,22 @@
         }
     }
 
-    vm.importExtensions = function () {
-        importExport.importExtension({"entityType":vm.entityType, "entityId":vm.entityId, "successFunc":reloadExtensions});
-    };
-    vm.exportExtensions = function () {
-        importExport.exportToPc(vm.extensionsJSON,  vm.entityName + '_configuration.json');
-    };
-
-    vm.exportExtension = function ($event, extension) {
+    vm.importExtensions = function($event) {
+        importExport.importExtension($event, {"entityType":vm.entityType, "entityId":vm.entityId, "successFunc":reloadExtensions});
+    };
+    vm.exportExtensions = function(widgetSourceEntityName) {
+        if(vm.inWidget) {
+            importExport.exportToPc(vm.extensionsJSON,  widgetSourceEntityName + '_configuration.json');
+        } else {
+            importExport.exportToPc(vm.extensionsJSON,  vm.entityName + '_configuration.json');
+        }
+    };
+
+    /*change function for widget implementing, like vm.exportExtensions*/
+    vm.exportExtension = function($event, extension) {
         if ($event) {
             $event.stopPropagation();
         }
         importExport.exportToPc(extension,  vm.entityName +'_'+ extension.id +'_configuration.json');
     };
-
-
-
 }